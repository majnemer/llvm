; RUN: llc -march=x86-64 -print-machineinstrs=expand-isel-pseudos %s -o /dev/null 2>&1 | FileCheck %s

; Check if the edge weight to the catchpad is calculated correctly.

<<<<<<< HEAD
; CHECK: Successors according to CFG: BB#2(1048575) BB#1(1) BB#3(1) BB#4(1) BB#5(1)
=======
; CHECK: Successors according to CFG: BB#3(2147481600) BB#1(2048) BB#4(1024) BB#6(512) BB#8(256)
>>>>>>> 553ab960

target datalayout = "e-m:w-i64:64-f80:128-n8:16:32:64-S128"
target triple = "x86_64--windows-msvc18.0.0"

%rtti.TypeDescriptor7 = type { i8**, i8*, [8 x i8] }
%struct.HasDtor = type { i8 }

$"\01??_R0?AUA@@@8" = comdat any

$"\01??_R0?AUB@@@8" = comdat any

$"\01??_R0?AUC@@@8" = comdat any

@"\01??_7type_info@@6B@" = external constant i8*
@"\01??_R0?AUA@@@8" = linkonce_odr global %rtti.TypeDescriptor7 { i8** @"\01??_7type_info@@6B@", i8* null, [8 x i8] c".?AUA@@\00" }, comdat
@"\01??_R0?AUB@@@8" = linkonce_odr global %rtti.TypeDescriptor7 { i8** @"\01??_7type_info@@6B@", i8* null, [8 x i8] c".?AUB@@\00" }, comdat
@"\01??_R0?AUC@@@8" = linkonce_odr global %rtti.TypeDescriptor7 { i8** @"\01??_7type_info@@6B@", i8* null, [8 x i8] c".?AUC@@\00" }, comdat

; Function Attrs: uwtable
define i32 @main() #0 personality i8* bitcast (i32 (...)* @__CxxFrameHandler3 to i8*) {
entry:
  %o = alloca %struct.HasDtor, align 1
  %0 = getelementptr inbounds %struct.HasDtor, %struct.HasDtor* %o, i64 0, i32 0
  call void @llvm.lifetime.start(i64 1, i8* %0) #4
  invoke void @"\01?may_throw@@YAXXZ"()
          to label %try.cont unwind label %catch.dispatch

catch.dispatch:                                   ; preds = %entry
  %cs1 = catchswitch none, unwind label %catch.dispatch.1 [label %catch.5]

catch.5:                                          ; preds = %catch.dispatch
  %1 = catchpad %cs1 [%rtti.TypeDescriptor7* @"\01??_R0?AUA@@@8", i32 0, i8* null]
  catchret %1 to label %try.cont

try.cont:                                         ; preds = %entry, %catch, %catch.3, %catch.5
  call void @"\01??1HasDtor@@QEAA@XZ"(%struct.HasDtor* nonnull %o) #4
  call void @llvm.lifetime.end(i64 1, i8* %0) #4
  ret i32 0

catch.dispatch.1:                                 ; preds = %catch.dispatch
  %cs2 = catchswitch none, unwind label %catch.dispatch.2 [label %catch.3]

catch.3:                                          ; preds = %catch.dispatch.1
  %2 = catchpad %cs2 [%rtti.TypeDescriptor7* @"\01??_R0?AUB@@@8", i32 0, i8* null]
  catchret %2 to label %try.cont

catch.dispatch.2:                                 ; preds = %catch.dispatch.1
  %cs3 = catchswitch none, unwind label %ehcleanup [label %catch]

catch:                                            ; preds = %catch.dispatch.2
  %3 = catchpad %cs3 [%rtti.TypeDescriptor7* @"\01??_R0?AUC@@@8", i32 0, i8* null]
  catchret %3 to label %try.cont

ehcleanup:                                        ; preds = %catchendblock
  %4 = cleanuppad none []
  call void @"\01??1HasDtor@@QEAA@XZ"(%struct.HasDtor* nonnull %o) #4
  cleanupret %4 unwind to caller
}

; Function Attrs: nounwind argmemonly
declare void @llvm.lifetime.start(i64, i8* nocapture) #1

declare void @"\01?may_throw@@YAXXZ"() #2

declare i32 @__CxxFrameHandler3(...)

; Function Attrs: nounwind
declare void @"\01??1HasDtor@@QEAA@XZ"(%struct.HasDtor*) #3

; Function Attrs: nounwind argmemonly
declare void @llvm.lifetime.end(i64, i8* nocapture) #1

attributes #0 = { uwtable "disable-tail-calls"="false" "less-precise-fpmad"="false" "no-frame-pointer-elim"="false" "no-infs-fp-math"="false" "no-nans-fp-math"="false" "stack-protector-buffer-size"="8" "target-cpu"="x86-64" "target-features"="+mmx,+sse,+sse2" "unsafe-fp-math"="false" "use-soft-float"="false" }
attributes #1 = { nounwind argmemonly }
attributes #2 = { "disable-tail-calls"="false" "less-precise-fpmad"="false" "no-frame-pointer-elim"="false" "no-infs-fp-math"="false" "no-nans-fp-math"="false" "stack-protector-buffer-size"="8" "target-cpu"="x86-64" "target-features"="+mmx,+sse,+sse2" "unsafe-fp-math"="false" "use-soft-float"="false" }
attributes #3 = { nounwind "disable-tail-calls"="false" "less-precise-fpmad"="false" "no-frame-pointer-elim"="false" "no-infs-fp-math"="false" "no-nans-fp-math"="false" "stack-protector-buffer-size"="8" "target-cpu"="x86-64" "target-features"="+mmx,+sse,+sse2" "unsafe-fp-math"="false" "use-soft-float"="false" }
attributes #4 = { nounwind }<|MERGE_RESOLUTION|>--- conflicted
+++ resolved
@@ -2,11 +2,7 @@
 
 ; Check if the edge weight to the catchpad is calculated correctly.
 
-<<<<<<< HEAD
-; CHECK: Successors according to CFG: BB#2(1048575) BB#1(1) BB#3(1) BB#4(1) BB#5(1)
-=======
-; CHECK: Successors according to CFG: BB#3(2147481600) BB#1(2048) BB#4(1024) BB#6(512) BB#8(256)
->>>>>>> 553ab960
+; CHECK: Successors according to CFG: BB#2(2147481600) BB#1(2048) BB#3(1024) BB#4(512) BB#5(256)
 
 target datalayout = "e-m:w-i64:64-f80:128-n8:16:32:64-S128"
 target triple = "x86_64--windows-msvc18.0.0"
